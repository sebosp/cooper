# nannou-sc2 0.0.1

Nannou starcraft 2 visualizations


## Building
```
<<<<<<< HEAD
trunk build --public-url nannou-sc2/
```
=======
trunk build --public-url https://sebosp.github.io/nannou-sc2/
```

## Current version

Drag and drop the SC2Replay or click on Upload.

[github.io](https://sebosp.github.io/nannou-sc2/)
>>>>>>> 9e9a720d
<|MERGE_RESOLUTION|>--- conflicted
+++ resolved
@@ -5,16 +5,11 @@
 
 ## Building
 ```
-<<<<<<< HEAD
 trunk build --public-url nannou-sc2/
-```
-=======
-trunk build --public-url https://sebosp.github.io/nannou-sc2/
 ```
 
 ## Current version
 
 Drag and drop the SC2Replay or click on Upload.
 
-[github.io](https://sebosp.github.io/nannou-sc2/)
->>>>>>> 9e9a720d
+[github.io](https://sebosp.github.io/nannou-sc2/)